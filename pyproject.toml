[project]
name = "squirrels"
<<<<<<< HEAD
version = "0.5.4.dev1"
=======
version = "0.6.0.dev3"
>>>>>>> 88fbbdfc
description = "Squirrels - API Framework for Data Analytics"
authors = [{ name = "Tim Huang", email = "timhuang95@gmail.com" }]
requires-python = ">=3.10"
readme = "README.md"
license = "Apache-2.0"
classifiers = [
    "Intended Audience :: Developers",
    "Topic :: Software Development :: Libraries :: Application Frameworks",
    "Topic :: Software Development :: Libraries :: Python Modules",
    "Typing :: Typed",
]
dependencies = [
    "cachetools>=5.3.2",
    "fastapi>=0.112.1",
    "gitpython>=3.1.41",
    "inquirer>=3.2.1",
    "jinja2>=3.1.3",
    "matplotlib>=3.8.3",
    "pandas>=2.1.4",
    "pydantic>=2.8.2",
    "pyjwt>=2.8.0",
    "python-multipart>=0.0.9",
    "pyyaml>=6.0.1",
    "sqlalchemy>=2.0.25",
    "uvicorn>=0.30.6",
    "polars>=1.14.0",
    "pyarrow>=19.0.1",
    "duckdb>=1.4.0",
    "sqlglot>=26.12.1",
    "bcrypt>=4.0.1",
    "python-dotenv>=1.0.1",
    "libpass>=1.9.0",
    "authlib>=1.5.2",
    "itsdangerous>=2.2.0",
    "mcp>=1.24.0",
]

[project.urls]
Homepage = "https://docs.pysquirrels.com"
Repository = "https://github.com/squirrels-analytics/squirrels"
Documentation = "https://docs.pysquirrels.com"

[project.scripts]
squirrels = "squirrels._command_line:main"
sqrl = "squirrels._command_line:main"

[dependency-groups]
test = ["pytest>=7.4.4"]
dev = [
    "ipykernel>=6.29.4",
    "plotly>=5.24.0",
    "psycopg2-binary>=2.9.10",
    "adbc-driver-postgresql>=1.3.0",
    "adbc-driver-sqlite>=1.3.0",
    "connectorx>=0.4.0",
    "faker>=33.1.0",
    "tqdm>=4.67.1",
]

[tool.hatch.build.targets.sdist]
include = ["squirrels", "dateutils"]

[tool.hatch.build.targets.wheel]
include = ["squirrels", "dateutils"]

[tool.uv]
default-groups = [
    "test",
    "dev",
]

[build-system]
requires = ["hatchling"]
build-backend = "hatchling.build"<|MERGE_RESOLUTION|>--- conflicted
+++ resolved
@@ -1,10 +1,6 @@
 [project]
 name = "squirrels"
-<<<<<<< HEAD
-version = "0.5.4.dev1"
-=======
 version = "0.6.0.dev3"
->>>>>>> 88fbbdfc
 description = "Squirrels - API Framework for Data Analytics"
 authors = [{ name = "Tim Huang", email = "timhuang95@gmail.com" }]
 requires-python = ">=3.10"
