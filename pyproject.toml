--- conflicted
+++ resolved
@@ -1,10 +1,6 @@
 [project]
 name = "squirrels"
-<<<<<<< HEAD
-version = "0.5.2.dev0"
-=======
-version = "0.6.0.dev0"
->>>>>>> e11a9a6c
+version = "0.6.0.dev1"
 description = "Squirrels - API Framework for Data Analytics"
 authors = [{ name = "Tim Huang", email = "tim.yuting@hotmail.com" }]
 requires-python = ">=3.10,<4"
