--- conflicted
+++ resolved
@@ -119,8 +119,4 @@
 - API server entry: `squirrels/_api_server.py`
 - Routes: `squirrels/_api_routes/`
 - Models orchestration: `squirrels/_models.py`
-<<<<<<< HEAD
-- Docs: `docs/` folder (built with Mintlify)
-=======
-- Docs (with Mintlify): `docs/`
->>>>>>> 94303dc4
+- Docs: `docs/` folder (built with Mintlify)